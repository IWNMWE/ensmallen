--- conflicted
+++ resolved
@@ -1,12 +1,8 @@
 ### ensmallen ?.??.?: "???
 ###### ????-??-??
-<<<<<<< HEAD
-  * Add NSGA2 optimizer for multi-objective functions
+ * Add NSGA2 optimizer for multi-objective functions
     ([#149](https://github.com/mlpack/ensmallen/pull/149))
-  * Correction in the formulation of sigma in CMA-ES
-    ([#183](https://github.com/mlpack/ensmallen/pull/183)).
-  * ...
-=======
+  
  * ...
 
 ### ensmallen 2.12.0: "Stir Crazy"
@@ -18,7 +14,6 @@
     ([#185](https://github.com/mlpack/ensmallen/pull/185).
 
  * Update logo ([#186](https://github.com/mlpack/ensmallen/pull/186)).
->>>>>>> 82368c4c
 
 ### ensmallen 2.11.5: "The Poster Session Is Full"
 ###### 2020-03-11
