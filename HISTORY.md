### ensmallen ?.??.?: "???"
###### ????-??-??
<<<<<<< HEAD
* Added DemonSGD and DemonAdam optimizers
   ([#211](https://github.com/mlpack/ensmallen/pull/211)).
=======
 * Add Yogi optimizer
    ([#232](https://github.com/mlpack/ensmallen/pull/232)).
>>>>>>> f1b3cc6f

### ensmallen 2.18.2: "Fairmount Bagel"
###### 2022-02-13
 * Update Catch2 to 2.13.8
  ([#336](https://github.com/mlpack/ensmallen/pull/336)).

 * Fix epoch timing output
  ([#337](https://github.com/mlpack/ensmallen/pull/337)).

### ensmallen 2.18.1: "Fairmount Bagel"
###### 2021-11-19
 * Accelerate SGD test time
   ([#330](https://github.com/mlpack/ensmallen/pull/300)).

 * Fix potential infinite loop in CMAES
   ([#331](https://github.com/mlpack/ensmallen/pull/331)).

 * Fix SCD partial gradient test
   ([#332](https://github.com/mlpack/ensmallen/pull/332)).

### ensmallen 2.18.0: "Fairmount Bagel"
###### 2021-10-20
 * Add gradient value clipping and gradient norm scaling callback
   ([#315](https://github.com/mlpack/ensmallen/pull/315)).

 * Remove superfluous CMake option to build the tests
   ([#313](https://github.com/mlpack/ensmallen/pull/313)).

 * Bump minimum Armadillo version to 9.800
   ([#318](https://github.com/mlpack/ensmallen/pull/318)).

 * Update Catch2 to 2.13.7
   ([#322](https://github.com/mlpack/ensmallen/pull/322)).

 * Remove redundant template argument for C++20 compatibility
   ([#324](https://github.com/mlpack/ensmallen/pull/324)).

 * Fix MOEAD test stability
   ([#327](https://github.com/mlpack/ensmallen/pull/327)).

### ensmallen 2.17.0: "Pachis Din Me Pesa Double"
###### 2021-07-06
 * CheckArbitraryFunctionTypeAPI extended for MOO support
   ([#283](https://github.com/mlpack/ensmallen/pull/283)).

 * Refactor NSGA2
   ([#263](https://github.com/mlpack/ensmallen/pull/263),
   [#304](https://github.com/mlpack/ensmallen/pull/304)).

 * Add Indicators for Multiobjective optimizers
   ([#285](https://github.com/mlpack/ensmallen/pull/285)).

 * Make Callback flexible for MultiObjective Optimizers
   ([#289](https://github.com/mlpack/ensmallen/pull/289)).

 * Add ZDT Test Suite
   ([#273](https://github.com/mlpack/ensmallen/pull/273)).

 * Add MOEA-D/DE Optimizer
   ([#269](https://github.com/mlpack/ensmallen/pull/269)).

 * Introduce Policy Methods for MOEA/D-DE
   ([#293](https://github.com/mlpack/ensmallen/pull/293)).

 * Add Das-Dennis weight initialization method
   ([#295](https://github.com/mlpack/ensmallen/pull/295)).

 * Add Dirichlet Weight Initialization
   ([#296](https://github.com/mlpack/ensmallen/pull/296)).

 * Improved installation and compilation instructions
   ([#300](https://github.com/mlpack/ensmallen/pull/300)).

 * Disable building the tests by default for faster installation
   ([#303](https://github.com/mlpack/ensmallen/pull/303)).

 * Modify matrix initialisation to take into account
   default element zeroing in Armadillo 10.5
   ([#305](https://github.com/mlpack/ensmallen/pull/305)).

### ensmallen 2.16.2: "Severely Dented Can Of Polyurethane"
###### 2021-03-24
 * Fix CNE test trials
   ([#267](https://github.com/mlpack/ensmallen/pull/267)).

 * Update Catch2 to 2.13.4
   ([#268](https://github.com/mlpack/ensmallen/pull/268)).

 * Fix typos in documentation
   ([#270](https://github.com/mlpack/ensmallen/pull/270),
    [#271](https://github.com/mlpack/ensmallen/pull/271)).

 * Add clarifying comments in problems/ implementations
   ([#276](https://github.com/mlpack/ensmallen/pull/276)).

### ensmallen 2.16.1: "Severely Dented Can Of Polyurethane"
###### 2021-03-02
 * Fix test compilation issue when `ENS_USE_OPENMP` is set
   ([#255](https://github.com/mlpack/ensmallen/pull/255)).

 * Fix CNE initial population generation to use normal distribution
   ([#258](https://github.com/mlpack/ensmallen/pull/258)).

 * Fix compilation warnings
   ([#259](https://github.com/mlpack/ensmallen/pull/259)).

 * Remove `AdamSchafferFunctionN2Test` test from Adam test suite to prevent
   spurious issue on some aarch64 ([#265](https://github.com/mlpack/ensmallen/pull/259)).

### ensmallen 2.16.0: "Severely Dented Can Of Polyurethane"
###### 2021-02-11
 * Expand README with example installation and add simple example program
   showing usage of the L-BFGS optimizer
   ([#248](https://github.com/mlpack/ensmallen/pull/248)).

 * Refactor tests to increase stability and reduce random errors
   ([#249](https://github.com/mlpack/ensmallen/pull/249)).

### ensmallen 2.15.1: "Why Can't I Manage To Grow Any Plants?"
###### 2020-11-05
 * Fix include order to ensure traits is loaded before reports
   ([#239](https://github.com/mlpack/ensmallen/pull/239)).

### ensmallen 2.15.0: "Why Can't I Manage To Grow Any Plants?"
###### 2020-11-01
 * Make a few tests more robust
   ([#228](https://github.com/mlpack/ensmallen/pull/228)).

 * Add release date to version information. ([#226](https://github.com/mlpack/ensmallen/pull/226))

 * Fix typo in release script
   ([#236](https://github.com/mlpack/ensmallen/pull/236)).

### ensmallen 2.14.2: "No Direction Home"
###### 2020-08-31
 * Fix implementation of fonesca fleming problem function f1 and f2
   type usage and negative signs. ([#223](https://github.com/mlpack/ensmallen/pull/223))

### ensmallen 2.14.1: "No Direction Home"
###### 2020-08-19
 * Fix release script (remove hardcoded information, trim leading whitespaces
   introduced by `wc -l` in MacOS)
    ([#216](https://github.com/mlpack/ensmallen/pull/216),
     [#220](https://github.com/mlpack/ensmallen/pull/220)).

 * Adjust tolerance for AugLagrangian convergence based on element type
   ([#217](https://github.com/mlpack/ensmallen/pull/217)).

### ensmallen 2.14.0: "No Direction Home"
###### 2020-08-10
 * Add NSGA2 optimizer for multi-objective functions
    ([#149](https://github.com/mlpack/ensmallen/pull/149)).

 * Update automatic website update release script
   ([#207](https://github.com/mlpack/ensmallen/pull/207)).

 * Clarify and fix documentation for constrained optimizers
   ([#201](https://github.com/mlpack/ensmallen/pull/201)).

 * Fix L-BFGS convergence when starting from a minimum
   ([#201](https://github.com/mlpack/ensmallen/pull/201)).

* Add optimizer summary report callback
   ([#213](https://github.com/mlpack/ensmallen/pull/213)).

### ensmallen 2.13.0: "Automatically Automated Automation"
###### 2020-07-15
 * Fix CMake package export
    ([#198](https://github.com/mlpack/ensmallen/pull/198)).

 * Allow early stop callback to accept a lambda function
   ([#165](https://github.com/mlpack/ensmallen/pull/165)).

### ensmallen 2.12.1: "Stir Crazy"
###### 2020-04-20
 * Fix total number of epochs and time estimation for ProgressBar callback
    ([#181](https://github.com/mlpack/ensmallen/pull/181)).

 * Handle SpSubview_col and SpSubview_row in Armadillo 9.870
    ([#194](https://github.com/mlpack/ensmallen/pull/194)).

 * Minor documentation fixes
    ([#197](https://github.com/mlpack/ensmallen/pull/197)).

### ensmallen 2.12.0: "Stir Crazy"
###### 2020-03-28
 * Correction in the formulation of sigma in CMA-ES
    ([#183](https://github.com/mlpack/ensmallen/pull/183)).

 * Remove deprecated methods from PrimalDualSolver implementation
    ([#185](https://github.com/mlpack/ensmallen/pull/185).

 * Update logo ([#186](https://github.com/mlpack/ensmallen/pull/186)).

### ensmallen 2.11.5: "The Poster Session Is Full"
###### 2020-03-11
  * Change "mathematical optimization" term to "numerical optimization" in the
    documentation ([#177](https://github.com/mlpack/ensmallen/pull/177)).

### ensmallen 2.11.4: "The Poster Session Is Full"
###### 2020-03-03
  * Require new HISTORY.md entry for each PR.
    ([#171](https://github.com/mlpack/ensmallen/pull/171),
     [#172](https://github.com/mlpack/ensmallen/pull/172),
     [#175](https://github.com/mlpack/ensmallen/pull/175)).

  * Update/fix example documentation
    ([#174](https://github.com/mlpack/ensmallen/pull/174)).

### ensmallen 2.11.3: "The Poster Session Is Full"
###### 2020-02-19
  * Prevent spurious compiler warnings
    ([#161](https://github.com/mlpack/ensmallen/pull/161)).

  * Fix minor memory leaks
    ([#167](https://github.com/mlpack/ensmallen/pull/167)).

  * Revamp CMake configuration
    ([#152](https://github.com/mlpack/ensmallen/pull/152)).

### ensmallen 2.11.2: "The Poster Session Is Full"
###### 2020-01-16
  * Allow callback instantiation for SGD based optimizer
    ([#138](https://github.com/mlpack/ensmallen/pull/155)).

  * Minor test stability fixes on i386
    ([#156](https://github.com/mlpack/ensmallen/pull/156)).

  * Fix Lookahead MaxIterations() check.
    ([#159](https://github.com/mlpack/ensmallen/pull/159)).

### ensmallen 2.11.1: "The Poster Session Is Full"
###### 2019-12-28
  * Fix Lookahead Synchronization period type
    ([#153](https://github.com/mlpack/ensmallen/pull/153)).

### ensmallen 2.11.0: "The Poster Session Is Full"
###### 2019-12-24
  * Add Lookahead
    ([#138](https://github.com/mlpack/ensmallen/pull/138)).

  * Add AdaBound and AMSBound
    ([#137](https://github.com/mlpack/ensmallen/pull/137)).

### ensmallen 2.10.5: "Fried Chicken"
###### 2019-12-13
  * SGD callback test 32-bit safety (big number)
    ([#143](https://github.com/mlpack/ensmallen/pull/143)).

  * Use "arbitrary" and "separable" terms in static function type checks
    ([#145](https://github.com/mlpack/ensmallen/pull/145)).

  * Remove 'using namespace std' from `problems/` files
    ([#147](https://github.com/mlpack/ensmallen/pull/147)).

### ensmallen 2.10.4: "Fried Chicken"
###### 2019-11-18
  * Add optional tests building.
    ([#141](https://github.com/mlpack/ensmallen/pull/141)).

  * Make code samples collapsible in the documentation.
    ([#140](https://github.com/mlpack/ensmallen/pull/140)).

### ensmallen 2.10.3: "Fried Chicken"
###### 2019-09-26
  * Fix ParallelSGD runtime bug.
    ([#135](https://github.com/mlpack/ensmallen/pull/135)).

  * Add additional L-BFGS convergence check
    ([#136](https://github.com/mlpack/ensmallen/pull/136)).

### ensmallen 2.10.2: "Fried Chicken"
###### 2019-09-11
  * Add release script to rel/ for maintainers
    ([#128](https://github.com/mlpack/ensmallen/pull/128)).

  * Fix Armadillo version check
    ([#133](https://github.com/mlpack/ensmallen/pull/133)).

### ensmallen 2.10.1: "Fried Chicken"
###### 2019-09-10
  * Documentation fix for callbacks
    ([#129](https://github.com/mlpack/ensmallen/pull/129).

  * Compatibility fixes for ensmallen 1.x
    ([#131](https://github.com/mlpack/ensmallen/pull/131)).

### ensmallen 2.10.0: "Fried Chicken"
###### 2019-09-07
  * All `Optimize()` functions now take any matrix type; so, e.g., `arma::fmat`
    or `arma::sp_mat` can be used for optimization.  See the documentation for
    more details ([#113](https://github.com/mlpack/ensmallen/pull/113),
    [#119](https://github.com/mlpack/ensmallen/pull/119)).

  * Introduce callback support.  Callbacks can be appended as the last arguments
    of an `Optimize()` call, and can perform custom behavior at different points
    during the optimization.  See the documentation for more details
    ([#119](https://github.com/mlpack/ensmallen/pull/119)).

  * Slight speedups for `FrankWolfe` optimizer
    ([#127](https://github.com/mlpack/ensmallen/pull/127)).

### ensmallen 1.16.2: "Loud Alarm Clock"
###### 2019-08-12
  * Fix PSO return type bug
    ([#126](https://github.com/mlpack/ensmallen/pull/126)).

### ensmallen 1.16.1: "Loud Alarm Clock"
###### 2019-08-11
  * Update HISTORY.md to use Markdown links to the PR and add release names.

  * Fix PSO return type bug
    ([#124](https://github.com/mlpack/ensmallen/pull/124)).

### ensmallen 1.16.0: "Loud Alarm Clock"
###### 2019-08-09
  * Add option to avoid computing exact objective at the end of the optimization
    ([#109](https://github.com/mlpack/ensmallen/pull/109)).

  * Fix handling of curvature for BigBatchSGD
    ([#118](https://github.com/mlpack/ensmallen/pull/118)).

  * Reduce runtime of tests
    ([#118](https://github.com/mlpack/ensmallen/pull/118)).

  * Introduce local-best particle swarm optimization, `LBestPSO`, for
    unconstrained optimization problems
    ([#86](https://github.com/mlpack/ensmallen/pull/86)).

### ensmallen 1.15.1: "Wrong Side Of The Road"
###### 2019-05-22
  * Fix `-Wreorder` in `qhadam` warning
    ([#115](https://github.com/mlpack/ensmallen/pull/115)).

  * Fix `-Wunused-private-field` warning in `spsa`
    ([#115](https://github.com/mlpack/ensmallen/pull/115)).

  * Add more warning output for gcc/clang
    ([#116](https://github.com/mlpack/ensmallen/pull/116)).

### ensmallen 1.15.0: "Wrong Side Of The Road"
###### 2019-05-14
  * Added QHAdam and QHSGD optimizers
    ([#81](https://github.com/mlpack/ensmallen/pull/81)).

### ensmallen 1.14.4: "Difficult Crimp"
###### 2019-05-12
  * Fixes for BigBatchSGD ([#91](https://github.com/mlpack/ensmallen/pull/91)).

### ensmallen 1.14.3: "Difficult Crimp"
###### 2019-05-06
  * Handle `eig_sym()` failures correctly
    ([#100](https://github.com/mlpack/ensmallen/pull/100)).

### ensmallen 1.14.2: "Difficult Crimp"
###### 2019-03-14
  * SPSA test tolerance fix
    ([#97](https://github.com/mlpack/ensmallen/pull/97)).

  * Minor documentation fixes (#95, #98).

  * Fix newlines at end of file
    ([#92](https://github.com/mlpack/ensmallen/pull/92)).

### ensmallen 1.14.1: "Difficult Crimp"
###### 2019-03-09
  * Fixes for SPSA ([#87](https://github.com/mlpack/ensmallen/pull/87)).

  * Optimized CNE and DE ([#90](https://github.com/mlpack/ensmallen/pull/90)).
    Changed initial population generation in CNE to be a normal distribution
    about the given starting point, which should accelerate convergence.

### ensmallen 1.14.0: "Difficult Crimp"
###### 2019-02-20
  * Add DE optimizer ([#77](https://github.com/mlpack/ensmallen/pull/77)).

  * Fix for Cholesky decomposition in CMAES
    ([#83](https://github.com/mlpack/ensmallen/pull/83)).

### ensmallen 1.13.2: "Coronavirus Invasion"
###### 2019-02-18
 * Minor documentation fixes ([#82](https://github.com/mlpack/ensmallen/pull/82)).

### ensmallen 1.13.1: "Coronavirus Invasion"
###### 2019-01-24
 * Fix -Wreorder warning ([#75](https://github.com/mlpack/ensmallen/pull/75)).

### ensmallen 1.13.0: "Coronavirus Invasion"
###### 2019-01-14
 * Enhance options for AugLagrangian optimizer
   ([#66](https://github.com/mlpack/ensmallen/pull/66)).

 * Add SPSA optimizer ([#69](https://github.com/mlpack/ensmallen/pull/69)).

### ensmallen 1.12.2: "New Year's Party"
###### 2019-01-05
 * Fix list of contributors.

### ensmallen 1.12.1: "New Year's Party"
###### 2019-01-03
 * Make sure all files end with newlines.

### ensmallen 1.12.0: "New Year's Party"
###### 2018-12-30
 * Add link to ensmallen PDF to README.md.

 * Minor documentation fixes.  Remove too-verbose documentation from source for
   each optimizer ([#61](https://github.com/mlpack/ensmallen/pull/61)).

 * Add FTML optimizer ([#48](https://github.com/mlpack/ensmallen/pull/48)).

 * Add SWATS optimizer ([#42](https://github.com/mlpack/ensmallen/pull/42)).

 * Add Padam optimizer ([#46](https://github.com/mlpack/ensmallen/pull/46)).

 * Add Eve optimizer ([#45](https://github.com/mlpack/ensmallen/pull/45)).

 * Add ResetPolicy() to SGD-like optimizers
   ([#60](https://github.com/mlpack/ensmallen/pull/60)).

### ensmallen 1.11.1: "Jet Lag"
###### 2018-11-29
 * Minor documentation fixes.

### ensmallen 1.11.0: "Jet Lag"
###### 2018-11-28
 * Add WNGrad optimizer.

 * Fix header name in documentation samples.

### ensmallen 1.10.1: "Corporate Catabolism"
###### 2018-11-16
 * Fixes for GridSearch optimizer.

 * Include documentation with release.

### ensmallen 1.10.0: "Corporate Catabolism"
###### 2018-10-20
 * Initial release.

 * Includes the ported optimization framework from mlpack
   (http://www.mlpack.org/).<|MERGE_RESOLUTION|>--- conflicted
+++ resolved
@@ -1,12 +1,10 @@
 ### ensmallen ?.??.?: "???"
 ###### ????-??-??
-<<<<<<< HEAD
 * Added DemonSGD and DemonAdam optimizers
    ([#211](https://github.com/mlpack/ensmallen/pull/211)).
-=======
+
  * Add Yogi optimizer
     ([#232](https://github.com/mlpack/ensmallen/pull/232)).
->>>>>>> f1b3cc6f
 
 ### ensmallen 2.18.2: "Fairmount Bagel"
 ###### 2022-02-13
