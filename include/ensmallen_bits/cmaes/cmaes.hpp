--- conflicted
+++ resolved
@@ -75,8 +75,6 @@
    * @param selectionPolicy Instantiated selection policy used to calculate the
    *     objective.
    * @param stepSize Starting sigma/step size (will be modified).
-<<<<<<< HEAD
-=======
    */
   CMAES(const size_t lambda = 0,
         const TransformationPolicyType& 
@@ -105,48 +103,15 @@
    * @param selectionPolicy Instantiated selection policy used to calculate the
    * objective.
    * @param stepSize Starting sigma/step size (will be modified).
->>>>>>> 43c0cb38
    */
   CMAES(const size_t lambda = 0,
-        const TransformationPolicyType& 
-              transformationPolicy = TransformationPolicyType(),
+        const double lowerBound = -10,
+        const double upperBound = 10,
         const size_t batchSize = 32,
         const size_t maxIterations = 1000,
         const double tolerance = 1e-5,
         const SelectionPolicyType& selectionPolicy = SelectionPolicyType(),
         double stepSize = 0);
-<<<<<<< HEAD
-
-  /**
-   * Construct the CMA-ES optimizer with the given function and parameters 
-   * (including lower and upper bounds). The defaults here are not necessarily 
-   * good for the given problem, so it is suggested that the values used be 
-   * tailored to the task at hand.  The maximum number of iterations refers to 
-   * the maximum number of points that are processed (i.e., one iteration 
-   * equals one point; one iteration does not equal one pass over the dataset). 
-   * This constructor is deprecated.
-   * 
-   * @param lambda The population size(0 use the default size).
-   * @param lowerBound Lower bound of decision variables.
-   * @param upperBound Upper bound of decision variables.
-   * @param batchSize Batch size to use for the objective calculation.
-   * @param maxIterations Maximum number of iterations allowed(0 means no
-      limit).
-   * @param tolerance Maximum absolute tolerance to terminate algorithm.
-   * @param selectionPolicy Instantiated selection policy used to calculate the
-   * objective.
-   * @param stepSize Starting sigma/step size (will be modified).
-   */
-  ens_deprecated CMAES(const size_t lambda = 0,
-                       const double lowerBound = -10,
-                       const double upperBound = 10,
-                       const size_t batchSize = 32,
-                       const size_t maxIterations = 1000,
-                       const double tolerance = 1e-5,
-                       const SelectionPolicyType& selectionPolicy = SelectionPolicyType(),
-                       double stepSize = 1);
-=======
->>>>>>> 43c0cb38
 
   /**
    * Optimize the given function using CMA-ES. The given starting point will be
